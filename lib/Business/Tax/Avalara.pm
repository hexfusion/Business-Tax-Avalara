package Business::Tax::Avalara;

use 5.010;

use strict;
use warnings;

use Try::Tiny;
use Carp;
use LWP;
use HTTP::Request::Common;
use Encode qw();
use Data::Dump;
use JSON::PP;


=head1 NAME

Business::Tax::Avalara - An interface to Avalara's REST webservice

=head1 SYNOPSYS

	use Business::Tax::Avalara;
	my $avalara_gateway = Business::Tax::Avalara->new(
		customer_code  => $customer_code,
		company_code   => $company_code,
		user_name      => $user_name,
		password       => $password,
		origin_address =>
		{
			line_1      => '1313 Mockingbird Lane',
			postal_code => '98765',
		},
	);
	
	my $tax_results = $avalara_gateway->get_tax(
		destination_address =>
		{
			line_1      => '42 Evergreen Terrace',
			city        => 'Springfield',
			postal_code => '12345',
		},
		cart_lines =>
		[
			{
				sku      => '42ACE',
				quantity => 1,
				amount   => '8.99',
			},
			{
				sku      => '9FCE2',
				quantity => 2,
				amount   => '38.98',
			}
		],
		
	);
	

=head1 DESCRIPTION

Business::Tax::Avalara is a simple interface to Avalara's REST-based sales tax webservice.
It takes in a perl hash of data to send to Avalara, generates the JSON, fetches a response,
and converts that back into a perl hash structure.

This module only supports the 'get_tax' method at the moment.

=head1 VERSION

Version 1.1.0

=cut

our $VERSION = '1.1.0';
our $AVALARA_REQUEST_SERVER = 'avatax.avalara.net';
our $AVALARA_DEVELOPMENT_REQUEST_SERVER = 'development.avalara.net';

	
=head1 FUNCTIONS

=head2 new()

Creates a new Business::Tax::Avalara object with various options that do not change
between requests.

	my $avalara_gateway = Business::Tax::Avalara->new(
		customer_code   => $customer_code,
		company_code    => $company_code,
		user_name       => $user_name
		pasword         => $password,
		is_development  => boolean (optional), default 0
		origin_address  => $origin_address (optional),
		memcached       => A Cache::Memcached or Cache::Memcached::Fast object.
		request_timeout => Request timeout in seconds. Default is 3.
		debug           => 0,
	);
	
The fields customer_code, company_code, user_name, and password should be
provided by your Avalara representative. Account number and License key
are synonyms for user_name and password, respectively.

is_development should be set to 1 to use the development URL, and 0 for
production uses.

origin_address can either be set here, or passed into get_tax, depending on if
it changes per request, or if you're always shipping from the same location.
It is a hash ref, see below for formatting details.

If a memcached object is passed in, we can use this so that we don't send the same
request over in a certain period of time. This combines below with 'cache_timespan'
and 'unique_key' in the get_tax() call.

If debug is set to a true value, it will dump out the raw json messages being sent to
and coming back from Avalara.

Returns a Business::Tax::Avalara object.

=cut

sub new
{
	my ( $class, %args ) = @_;
	
	my @required_fields = qw( customer_code company_code user_name password );
	foreach my $required_field ( @required_fields )
	{
		if ( !defined $args{ $required_field } )
		{
			croak "Could not instantiate Business::Tax::Avalara module: Required field >$required_field< is missing.";
		}
	}
	
	my $self = {
		customer_code   => $args{'customer_code'},
		company_code    => $args{'company_code'},
		is_development  => $args{'is_development'} // 0,
		user_name       => $args{'user_name'},
		password        => $args{'password'},
		origin_address  => $args{'origin_address'},
		request_timeout => $args{'request_timeout'} // 3,
		debug           => $args{'debug'} // 0,
	};
	
	bless $self, $class;
	return $self;
}


=head2 get_tax()

Makes a JSON request using the 'get_tax' method, parses the response, and returns a perl hash.

	my $tax_results = $avalara_gateway->get_tax(
		destination_address   => $address_hash,
		origin_address        => $address_hash (may be specified in new),
		document_date         => $date (optional), default is current date
		cart_lines            => $cart_line_hash,
		customer_usage_type   => $customer_usage_type (optional),
		discount              => $order_level_discount (optional),
		purchase_order_number => $purchase_order_number (optional),
		exemption_number      => $exemption_number (optional),
		detail_level          => $detail_level (optional), default 'Tax',
		document_type         => $document_type (optional), default 'SalesOrder'
		document_code         => $document_code (optional), a unique identifier
		payment_date          => $date (optional),
		reference_code        => $reference_code (optional),
		commit                => 1|0, # Default 0, whether this is a 'final' query.
		unique_key            => A unique key for memcache (optional, see below)
		cache_timespan        => The number of seconds to cache results (see below),
<<<<<<< HEAD
	);


If you are issuing a refund or credit memo for part of the order (for the full order
you may want to void the order using the C<cancel_tax()> method), you may need to specify
the date the tax was originally calculated, and you need to specify the amounts as
negative values.

	my $tax_results = $avalara_gateway->get_tax(
		document_type         => 'ReturnInvoice',
		document_code         => $original_order_number (optional), or a unique identifier
		document_date         => $date (optional), default is current date
		tax_override          => {
			reason            => 'Return',
			tax_override_type => 'TaxDate',
			tax_date          => 'YYYY-MM-DD', # Original date of the order.
		},
		# Just the lines being refunded.
		cart_lines            => [
			{
				sku      => $sku_identifier,
				quantity => $number_of_units_to_refund,
				amount   => $amount_to_refund,  # Negative value.
			},
		],
		discount              => $amount_to_decrease_refund (optional),  # Negative value.
		commit                => 1|0, # Default 0, whether this is a 'final' query.
		# Include other fields as needed.
=======
		doc_code              => Unique document code (optional),
		currency_code         => 3 character ISO 4217 compliant currency code (optional),
>>>>>>> 94b8a618
	);

See below for the definitions of address and cart_line fields. The field origin_address
may be specified here if it changes between transactions, or in new if it's largely static.

detail level is one of 'Tax', 'Summary', 'Document', 'Line', or 'Diagnostic'.
See the Avalara documentation for the distinctions.

document_type is one of 'SalesOrder', 'SalesInvoice', 'PurchaseOrder', 'PurchaseInvoice',
'ReturnOrder', and 'ReturnInvoice'.

document_code is optional, but highly recommended. If you do not include this,
Avalara will generate a new internal unique id for each request, and it does not
associate the commits to any queries you made along the way.

If cache_timespan is set and you passed a memcached object into new(), it will attempt
to cache the result based on the unique key passed in.

Returns a perl hashref based on the Avalara return.
See the Avalara documentation for the full description of the output, but the highlights are:

	{
		ResultCode     => 'Success',
		TaxAddresses   => [ array of address information ],
		TaxDate        => Date,
		TaxLines       =>
		{
			LineNumber => # The value of the line number
			{
				Discount      => Discount,
				LineNo        => Line Number passed in,
				Rate          => Tax rate used,
				Tax           => Line item tax
				Taxability    => "true" or "false",
				Taxable       => Amount taxable,
				TaxCalculated => Line item tax
				TaxCode       => Tax Code used in the calculation
				Tax Details   => Details about state, county, city components of the tax
				
			},
			...
		},
		Timestamp      => Timestamp,
		TotalAmount    => Total amount before tax
		TotalDiscount  => Total Discount
		TotalExemption => Total amount exempt
		TotalTax       => Tax for the whole order
		TotalTaxable   => Amount that's taxable
	}
=cut

sub get_tax
{
	my ( $self, %args ) = @_;
	
	my $unique_key = delete $args{'unique_key'};
	my $cache_timespan = delete $args{'cache_timespan'};
	
	# Perl output, aka a hash ref, as opposed to JSON.
	my $tax_perl_output = undef;
	
	if ( defined( $cache_timespan ) )
	{
		# Cache event.
		$tax_perl_output = $self->get_cache(
			key         => $unique_key,
		);
	}
	
	if ( !defined $tax_perl_output )
	{
		# It wasn't in the cache or we aren't using cache, go get it.
		try
		{
			my $request_json = $self->_generate_request_json( %args );
			my $result_json = $self->_make_request_json( $request_json );
			$tax_perl_output = $self->_parse_response_json( $result_json );
		}
		catch
		{
			carp( "Failed to fetch Avalara tax information: ", $_ );
			return;
		};
		
		if ( defined( $cache_timespan ) )
		{
			# Set it in the cache.
			$self->set_cache(
				key         => $unique_key,
				value       => $tax_perl_output,
				expire_time => $cache_timespan,
			);
		}
	}
	return $tax_perl_output;
}


=head2 cancel_tax()

Makes a JSON request using the 'cancel_tax' method, parses the response, and returns a perl hash.

	my $tax_results = $avalara_gateway->cancel_tax(
		document_type => $document_type, default 'SalesOrder'
		doc_code      => $doc_code,
		cancel_code   => $cancel_code, default 'DocVoided',
		doc_id        => $doc_id,
	);

Either doc_id (which is Avalara's transaction ID returned from get_tax() )
or the combination of document_type, doc_coe, and doc_id are required.

Returns a perl hashref based on the Avalara return.
See the Avalara documentation for the full description of the output, but the highlights are:

	'CancelTaxResult' =>
	{
		ResultCode    => 'Success',
		DocID         => SomeDocID,
		TransactionID => Avalara's ID,
	}

=cut

sub cancel_tax
{
	my ( $self, %args ) = @_;
	
	my $document_type = delete $args{'document_type'} // 'SalesOrder';
	my $doc_code = delete $args{'doc_code'};
	my $cancel_code = delete $args{'cancel_code'} // 'DocVoided';
	my $doc_id = delete $args{'doc_id'};
	
	# We need either doc_id or doc_code and document_type and cancel_code.
	# But there are defaults on document_type and cancel type, so really
	# we just need doc_id or doc_code.
	if ( !defined $doc_id && !defined $doc_code )
	{
		carp( "Either a doc_id, or the combination of doc_code, cancel_code, and document_type is required." );
		return undef;
	}

	my %request;
	if ( defined $doc_id )
	{
		$request{'doc_id'} = $doc_id;
	}
	else
	{
		$request{'document_type'} = $document_type;
		$request{'doc_code'} = $doc_code;
		$request{'cancel_code'} = $cancel_code;
	}
	
	my $cancel_output = try
	{
		my $request_json = $self->_generate_cancel_request_json( %request );
		my $result_json = $self->_make_request_json( $request_json, 'cancel' );
		return $self->_parse_response_json( $result_json );
	}
	catch
	{
		carp( "Failed to cancel Avalara tax record: ", $_ );
		return undef;
	};

	return $cancel_output;
}


=head1 INTERNAL FUNCTIONS

=head2 _generate_request_json()

Generates the json to send to Avalara's web service.

Returns a JSON object.

=cut

sub _generate_request_json
{
	my ( $self, %args ) = @_;
	
	# Add in all the required elements.
	my @now = localtime();
	my $doc_date = defined $args{'doc_date'}
		? $args{'doc_date'}
		: sprintf( "%4d-%02d-%02d", $now[5] + 1900, $now[4] + 1, $now[3] );

	my $request =
	{
		DocDate      => $doc_date,
		CustomerCode => $self->{'customer_code'},
		CompanyCode  => $self->{'company_code'},
		Commit       => ( $args{'commit'} // 0 ) ? 'true' : 'false',
	};
	
	$request->{'Addresses'} = [ $self->_generate_address_json( $args{'destination_address'}, 1 ) ];
	push @{ $request->{'Addresses'} },
		$self->_generate_address_json( $self->{'origin_address'} // $args{'origin_address'}, 2 );
	
	$request->{'Lines'} = [];
	
	my $counter = 1;
	foreach my $cart_line ( @{ $args{'cart_lines'} } )
	{
		push @{ $request->{'Lines'} }, $self->_generate_cart_line_json( $cart_line, $counter );
		$counter++;
	}
	
	my %optional_nodes =
	(
		customer_usage_type   => 'CustomerUsageType',
		discount              => 'Discount',
		purchase_order_number => 'PurchaseOrderNo',
		exemption_number      => 'ExemptionNo',
		detail_level          => 'DetailLevel',
		document_type         => 'DocType',
		payment_date          => 'PaymentDate',
		reference_code        => 'ReferenceCode',
		document_code         => 'DocCode',
		currency_code         => 'CurrencyCode',
	);
	
	foreach my $node_name ( keys %optional_nodes )
	{
		next if ( !defined $args{ $node_name } );
		$request->{ $optional_nodes{ $node_name } } = $args{ $node_name };
	}
	
	my %tax_override_nodes =
	(
		'reason'              => 'Reason', # Typical reasons include: 'Return', 'Layaway', 'Imported'.
		'tax_override_type'   => 'TaxOverrideType', # None, TaxAmount, Exemption, or TaxDate.
		'tax_date'            => 'TaxDate', # Date the tax was calculated (if type is TaxDate).
		'tax_amount'          => 'TaxAmount', # The amount of tax to apply (if type is TaxAmount).
	);

	# Fill in the TaxOverride values.
	if ( defined $args{'tax_override'} )
	{
		foreach my $node ( keys %tax_override_nodes )
		{
			if ( defined $args{'tax_override'}{ $node } )
			{
				$request->{'TaxOverride'}{ $tax_override_nodes{ $node } } = $args{'tax_override'}{ $node };
			}
		}
	}

	my $json = JSON::PP->new()->ascii()->pretty()->allow_nonref();
	return $json->encode( $request );
}


=head2 _generate_cancel_request_json()

Generates the json to cancel a tax request to Avalara's web service.

Returns a JSON object.

=cut

sub _generate_cancel_request_json
{
	my ( $self, %args ) = @_;
	
	my $request =
	{
		CompanyCode => $self->{'company_code'},
	};
	
	my %optional_nodes =
	(
		document_type => 'DocType',
		doc_code      => 'DocCode',
		cancel_code   => 'CancelCode',
		doc_id        => 'DocId',
	);
	
	foreach my $node_name ( keys %optional_nodes )
	{
		next if ( !defined $args{ $node_name } );
		$request->{ $optional_nodes{ $node_name } } = $args{ $node_name };
	}

	my $json = JSON::PP->new()->ascii()->pretty()->allow_nonref();
	return $json->encode( $request );
}


=head2 _generate_address_json()

Given an address hashref, generates and returns a data structure to be converted to JSON.

An address hashref is defined as:

	my $address = {
		line_1        => $first_line_of_address,
		line_2        => $second_line_of_address,
		line_3        => $third_line_of_address,
		city          => $city,
		region        => $state_or_province,
		country       => $iso_2_code,
		postal_code   => $postal_or_ZIP_code,
		latitude      => $latitude,
		longitude     => $longitude,
		tax_region_id => $tax_region_id,
	};
	
All fields are optional, though without enough to identify an address, your results will
be less than satisfying.

Country coes are ISO 3166-1 (alpha 2) format, such as 'US'.

=cut

sub _generate_address_json
{
	my ( $self, $address, $address_code ) = @_;
	
	my $address_request = {};
	
	# Address code is just an internal identifier. In this module, 1 is destination, 2 is origin.
	$address_request->{'AddressCode'} = $address_code;
	
	my %nodes =
	(
		'line_1'        => 'Line1',
		'line_2'        => 'Line2',
		'line_3'        => 'Line3',
		'city'          => 'City',
		'region'        => 'Region',
		'country'       => 'Country',
		'postal_code'   => 'PostalCode',
		'latitude'      => 'Latitude',
		'longitude'     => 'Longitude',
		'tax_region_id' => 'TaxRegionId',
	);
	
	foreach my $node ( keys %nodes )
	{
		if ( defined $address->{ $node } )
		{
			$address_request->{ $nodes{ $node } } = $address->{ $node };
		}
	}
	
	return $address_request;
}


=head2 _generate_cart_line_json()

Generates a data structure from a cart_line hashref. Cart lines are:

	my $cart_line = {
		'line_number'         => $number (optional, will be generated if omitted.),
		'item_code'           => $item_code
		'sku'                 => $sku, # Use sku OR item_code
		'tax_code'            => $tax_code,
		'customer_usage_type' => $customer_usage_code
		'description'         => $description,
		'quantity'            => $quantity,
		'amount'              => $amount, # Extended price, ie, price * quantity
		'discounted'          => $is_included_in_discount, # Boolean (True or False)
		'tax_included'        => $is_tax_included, # Boolean (True or False)
		'ref_1'               => $reference_1,
		'ref_2'               => $reference_2,
	}
	
One of item_code or sku, quantity, and amount are required fields.

Customer usage type determines the type of item (sometimes called entity or use code). In some
states, different types of items have different tax rates.

=cut

sub _generate_cart_line_json
{
	my ( $self, $cart_line, $counter ) = @_;
	
	my $cart_line_request = {};

	$cart_line_request->{'LineNo'} = $cart_line->{'line_number'} // $counter;	
	
	# By convention, destionation is address 1, origin is address 2, in this module.
	# It doesn't matter in the slightest, the labels just have to match.
	$cart_line_request->{'DestinationCode'} = 1;
	$cart_line_request->{'OriginCode'} = 2;
	
	my %nodes =
	(
		'item_code'           => 'ItemCode',
		'sku'                 => 'ItemCode', # Use sku OR item_code
		'tax_code'            => 'TaxCode',
		'customer_usage_type' => 'CustomerUsageType',
		'description'         => 'Description',
		'quantity'            => 'Qty',
		'amount'              => 'Amount', # Extended price, ie, price * quantity
		'discounted'          => 'Discounted', # Boolean
		'tax_included'        => 'TaxIncluded', # Boolean
		'ref_1'               => 'Ref1',
		'ref_2'               => 'Ref2',
	);

	foreach my $node ( keys %nodes )
	{
		if ( defined $cart_line->{ $node } )
		{
			$cart_line_request->{ $nodes{ $node } } = $cart_line->{ $node };
		}
	}

	my %tax_override_nodes =
	(
		'reason'              => 'Reason', # Typical reasons include: 'Return', 'Layaway', 'Imported'.
		'tax_override_type'   => 'TaxOverrideType', # None, TaxAmount, Exemption, or TaxDate.
		'tax_date'            => 'TaxDate', # Date the tax was calculated (if type is TaxDate).
		'tax_amount'          => 'TaxAmount', # The amount of tax to apply (if type is TaxAmount).
	);

	# Fill in the TaxOverride values.
	if ( defined $cart_line->{'tax_override'} )
	{
		foreach my $node ( keys %tax_override_nodes )
		{
			if ( defined $cart_line->{'tax_override'}{ $node } )
			{
				$cart_line_request->{'TaxOverride'}{ $tax_override_nodes{ $node } } = $cart_line->{'tax_override'}{ $node };
			}
		}
	}
	
	return $cart_line_request;
}


=head2 _make_request_json()

Makes the https request to Avalara, and returns the response json.

=cut

sub _make_request_json
{
	my ( $self, $request_json, $resource ) = @_;
		
	$resource //= 'get';
	
	my $request_server = $self->{'is_development'}
		? $AVALARA_DEVELOPMENT_REQUEST_SERVER
		: $AVALARA_REQUEST_SERVER;
	my $request_url = 'https://' . $request_server . '/1.0/tax/' . $resource;
	
	# Create a user agent object
	my $user_agent = LWP::UserAgent->new();
	$user_agent->agent( "perl/Business-Tax-Avalara/$VERSION" );
	$user_agent->timeout( $self->{'request_timeout'} );
	
	# Create a request
	my $request = HTTP::Request::Common::POST(
		$request_url,
	);
	
	$request->authorization_basic(
		$self->{'user_name'},
		$self->{'password'},
	);
	
	$request->header( content_type => 'text/json' );
	$request->content( $request_json );
	$request->header( content_length => length( $request_json ) );
	
	if ( $self->{'debug'} )
	{
		carp( 'Request to Avalara: ', Data::Dump::dump( $request->content() ) );
	}
	
	# Pass request to the user agent and get a response back
	my $response = $user_agent->request( $request );
	
	if ( $self->{'debug'} )
	{
		carp( 'Response from Avalara: ', Data::Dump::dump( $response->content() ) );
	}

	# Check the outcome of the response
	if ( $response->is_success() )
	{
		return $response->content();
	}
	else
	{
		carp $response->status_line();
		carp $request->as_string();
		carp $response->as_string();
		carp "Failed to fetch JSON response: " . $response->status_line() . "\n";
		return $response->content();
	}
	
	return;
}


=head2 _parse_response_json()

Converts the returned JSON into a perl hash.

=cut

sub _parse_response_json
{
	my ( $self, $response_json ) = @_;
	
	my $json = JSON::PP->new()->ascii()->pretty()->allow_nonref();
	my $perl = $json->decode( $response_json );
	
	my $lines = delete $perl->{'TaxLines'};
	foreach my $line ( @$lines )
	{
		$perl->{'TaxLines'}->{ $line->{'LineNo'} } = $line;
	}
	
	return $perl;
}



=head2 get_memcache()

Return the database handle tied to the audit object.

	my $memcache = $avalara_gateway->get_memcache();

=cut

sub get_memcache
{
	my ( $self ) = @_;

	return $self->{'memcache'};
}


=head2 get_cache()

Get a value from the cache.

	my $value = $avalara_gateway->get_cache( key => $key );

=cut

sub get_cache
{
	my ( $self, %args ) = @_;
	my $key = delete( $args{'key'} );
	croak 'Invalid argument(s): ' . join( ', ', keys %args )
		if scalar( keys %args ) != 0;
	
	# Check parameters.
	croak 'The parameter "key" is mandatory'
		if !defined( $key ) || $key !~ /\w/;
	
	my $memcache = $self->get_memcache();
	return
		if !defined( $memcache );
	
	return $memcache->get( $key );
}


=head2 set_cache()

Set a value into the cache.

	$avalara_gateway->set_cache(
		key         => $key,
		value       => $value,
		expire_time => $expire_time,
	);

=cut

sub set_cache
{
	my ( $self, %args ) = @_;
	my $key = delete( $args{'key'} );
	my $value = delete( $args{'value'} );
	my $expire_time = delete( $args{'expire_time'} );
	croak 'Invalid argument(s): ' . join( ', ', keys %args )
		if scalar( keys %args ) != 0;
	
	# Check parameters.
	croak 'The parameter "key" is mandatory'
		if !defined( $key ) || $key !~ /\w/;
	
	my $memcache = $self->get_memcache();
	return
		if !defined( $memcache );
	
	$memcache->set( $key, $value, $expire_time )
		|| carp 'Failed to set cache with key >' . $key . '<';
	
	return;
}


=head1 AUTHOR

Kate Kirby, C<< <kate at cpan.org> >>.


=head1 BUGS

Please report any bugs or feature requests to C<bug-business-tax-avalara at rt.cpan.org>, or through
the web interface at L<http://rt.cpan.org/NoAuth/ReportBug.html?Queue=Business-Tax-Avalara>. 
I will be notified, and then you'll automatically be notified of progress on
your bug as I make changes.


=head1 SUPPORT

You can find documentation for this module with the perldoc command.

	perldoc Business::Tax::Avalara


You can also look for information at:

=over 4

=item * RT: CPAN's request tracker

L<http://rt.cpan.org/NoAuth/Bugs.html?Dist=Business-Tax-Avalara>

=item * AnnoCPAN: Annotated CPAN documentation

L<http://annocpan.org/dist/Business-Tax-Avalara>

=item * CPAN Ratings

L<http://cpanratings.perl.org/d/Business-Tax-Avalara>

=item * Search CPAN

L<http://search.cpan.org/dist/Business-Tax-Avalara/>

=back


=head1 ACKNOWLEDGEMENTS

Thanks to ThinkGeek (L<http://www.thinkgeek.com/>) and its corporate overlords
at Geeknet (L<http://www.geek.net/>), for footing the bill while we eat pizza
and write code for them!


=head1 COPYRIGHT & LICENSE

Copyright 2012 Kate Kirby.

This program is free software: you can redistribute it and/or modify it under the terms of the GNU General Public License version 3 as published by the Free Software Foundation.

This program is distributed in the hope that it will be useful, but WITHOUT ANY WARRANTY; without even the implied warranty of MERCHANTABILITY or FITNESS FOR A PARTICULAR PURPOSE. See the GNU General Public License for more details.

You should have received a copy of the GNU General Public License along with this program. If not, see http://www.gnu.org/licenses/

=cut

1;<|MERGE_RESOLUTION|>--- conflicted
+++ resolved
@@ -167,7 +167,7 @@
 		commit                => 1|0, # Default 0, whether this is a 'final' query.
 		unique_key            => A unique key for memcache (optional, see below)
 		cache_timespan        => The number of seconds to cache results (see below),
-<<<<<<< HEAD
+		currency_code         => 3 character ISO 4217 compliant currency code (optional),
 	);
 
 
@@ -196,10 +196,6 @@
 		discount              => $amount_to_decrease_refund (optional),  # Negative value.
 		commit                => 1|0, # Default 0, whether this is a 'final' query.
 		# Include other fields as needed.
-=======
-		doc_code              => Unique document code (optional),
-		currency_code         => 3 character ISO 4217 compliant currency code (optional),
->>>>>>> 94b8a618
 	);
 
 See below for the definitions of address and cart_line fields. The field origin_address
